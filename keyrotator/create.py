# -*- coding: utf-8 -*-
# Copyright 2016 Google Inc. All Rights Reserved.
#
# Licensed under the Apache License, Version 2.0 (the "License");
# you may not use this file except in compliance with the License.
# You may obtain a copy of the License at
#
#     http://www.apache.org/licenses/LICENSE-2.0
#
# Unless required by applicable law or agreed to in writing, software
# distributed under the License is distributed on an "AS IS" BASIS,
# WITHOUT WARRANTIES OR CONDITIONS OF ANY KIND, either express or implied.
# See the License for the specific language governing permissions and
# limitations under the License.
"""keyrotator Create command."""

import json
import logging
import iam_service


DEFAULT_KEY_TYPE = "TYPE_GOOGLE_CREDENTIALS_FILE"
DEFAULT_KEY_ALGO = "KEY_ALG_RSA_2048"


class CreateCommand(object):
  """Implementation of the keyrotator create command."""

  def run(self, project_id, iam_account, key_type=DEFAULT_KEY_TYPE,
          key_algorithm=DEFAULT_KEY_ALGO, output_file=None):
    """Runs the create command for keyrotator."""
    response = iam_service.create_key(project_id, iam_account,
                                      key_type, key_algorithm)

    if output_file:
      self._write_key(path=output_file, payload=response)
    else:
      logging.info("Key successfully created.")
<<<<<<< HEAD
      logging.debug("Key details: %s",
=======
      loggin.debug("Key details: %s",
>>>>>>> 9ad9a899
                   json.dumps(response, sort_keys=True,
                              indent=4, separators=(",", ": ")))

    return 0

  def _write_key(self, path, payload):
    """Writes the key out to the filesystem."""
    with open(path, "w") as outfile:
      json.dump(payload, outfile)<|MERGE_RESOLUTION|>--- conflicted
+++ resolved
@@ -36,13 +36,9 @@
       self._write_key(path=output_file, payload=response)
     else:
       logging.info("Key successfully created.")
-<<<<<<< HEAD
       logging.debug("Key details: %s",
-=======
-      loggin.debug("Key details: %s",
->>>>>>> 9ad9a899
-                   json.dumps(response, sort_keys=True,
-                              indent=4, separators=(",", ": ")))
+                    json.dumps(response, sort_keys=True,
+                               indent=4, separators=(",", ": ")))
 
     return 0
 
